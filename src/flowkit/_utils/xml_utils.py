"""
Utility functions for parsing GatingML 2.0 documents
"""
import numpy as np
import networkx as nx
from .xml_common import _get_xml_type, find_attribute_value
from .._models.dimension import Dimension, RatioDimension, QuadrantDivider
from .._models.gating_strategy import GatingStrategy
from .._models import transforms
# noinspection PyProtectedMember
from .._models.transforms._matrix import Matrix
# noinspection PyProtectedMember
from .._models.gates._gml_gates import \
    GMLBooleanGate, \
    GMLEllipsoidGate, \
    GMLQuadrantGate, \
    GMLPolygonGate, \
    GMLRectangleGate
# noinspection PyProtectedMember
from .._models.gates._gates import BooleanGate, QuadrantGate

# map GatingML gate keys to our GML gate classes
gate_constructor_lut = {
    'RectangleGate': GMLRectangleGate,
    'PolygonGate': GMLPolygonGate,
    'EllipsoidGate': GMLEllipsoidGate,
    'QuadrantGate': GMLQuadrantGate,
    'BooleanGate': GMLBooleanGate
}


def parse_gating_xml(xml_file_or_path):
    """
    Parse a GatingML 20 document and return as a GatingStrategy.

    :param xml_file_or_path: file handle or file path to a GatingML 2.0 document
    :return: GatingStrategy instance
    """
    doc_type, root_gml, gating_ns, data_type_ns, xform_ns = _get_xml_type(xml_file_or_path)

    gating_strategy = GatingStrategy()

    if doc_type == 'gatingml':
        gates = _construct_gates(root_gml, gating_ns, data_type_ns)
        transformations = _construct_transforms(root_gml, xform_ns, data_type_ns)
        comp_matrices = _construct_matrices(root_gml, xform_ns, data_type_ns)
    elif doc_type == 'flowjo':
        raise ValueError("File is a FlowJo workspace, use parse_wsp or Session.import_flowjo_workspace.")
    else:
        raise ValueError("Gating file format is not supported.")

    for c_id, c in comp_matrices.items():
        gating_strategy.add_comp_matrix(c_id, c)
    for t_id, t in transformations.items():
        gating_strategy.add_transform(t_id, t)

    deps = []
    quadrants = []
    bool_edges = []

    for g_id, gate in gates.items():
        # GML gates have a parent reference & their gate names are
        # required to be unique, so we can use them to assemble the tree
        if gate.parent is None:
            parent = 'root'
        else:
            parent = gate.parent

        deps.append((parent, g_id))

        if isinstance(gate, QuadrantGate):
            for q_id in gate.quadrants:
                deps.append((g_id, q_id))
                quadrants.append(q_id)

        if isinstance(gate, BooleanGate):
            for g_ref in gate.gate_refs:
                deps.append((g_ref['ref'], g_id))

                bool_edges.append((g_ref['ref'], g_id))

    dag = nx.DiGraph(deps)

    is_acyclic = nx.is_directed_acyclic_graph(dag)

    if not is_acyclic:
        raise ValueError("The given GatingML 2.0 file is invalid, cyclic gate dependencies are not allowed.")

    process_order = list(nx.algorithms.topological_sort(dag))

    for q_id in quadrants:
        process_order.remove(q_id)

    # remove boolean edges to create a true ancestor graph
    dag.remove_edges_from(bool_edges)

    for g_id in process_order:
        # skip 'root' node
        if g_id == 'root':
            continue
        gate = gates[g_id]

        # For Boolean gates we need to add gate paths to the
        # referenced gates via 'gate_path' key in the gate_refs dict
        if isinstance(gate, BooleanGate):
            bool_gate_refs = gate.gate_refs
            for gate_ref in bool_gate_refs:
                # since we're parsing GML, all gate IDs must be unique
                # so safe to lookup in our graph
                gate_ref_path = list(nx.all_simple_paths(dag, 'root', gate_ref['ref']))[0]
                gate_ref['path'] = tuple(gate_ref_path[:-1])  # don't repeat the gate name

        # need to get the gate path
        # again, since GML gate IDs must be unique, safe to lookup from graph
        gate_path = tuple(nx.shortest_path(dag, 'root', g_id))[:-1]

        # Convert GML gates to their superclass & add to gating strategy
        gating_strategy.add_gate(gate.convert_to_parent_class(), gate_path)

    return gating_strategy


def _construct_gates(root_gml, gating_ns, data_type_ns):
    gates_dict = {}

    for gate_str, gate_class in gate_constructor_lut.items():
        gt_gates = root_gml.findall(
            ':'.join([gating_ns, gate_str]),
            root_gml.nsmap
        )

        for gt_gate in gt_gates:
            g = gate_class(
                gt_gate,
                gating_ns,
                data_type_ns
            )

            if g.gate_name in gates_dict:
                raise ValueError(
                    "Gate '%s' already exists. "
                    "Duplicate gate names are not allowed." % g.gate_name
                )
            gates_dict[g.gate_name] = g

    return gates_dict


def _construct_transforms(root_gml, transform_ns, data_type_ns):
    transformations = {}

    if transform_ns is not None:
        # GML uses a 'transformation' wrapper tag before we can tell what kind of xform it is
        xform_els = root_gml.findall(
            '%s:transformation' % transform_ns,
            namespaces=root_gml.nsmap
        )

        for xform_el in xform_els:
            xform_id, xform = _parse_transformation_element(xform_el, transform_ns, data_type_ns)

            if xform is not None:
                transformations[xform_id] = xform

    return transformations


def _construct_matrices(root_gml, transform_ns, data_type_ns):
    comp_matrices = {}

    if transform_ns is not None:
        # comp matrices are defined by the 'spectrumMatrix' element
        matrix_els = root_gml.findall(
            '%s:spectrumMatrix' % transform_ns,
            namespaces=root_gml.nsmap
        )

        for matrix_el in matrix_els:
            matrix_id, matrix = _parse_matrix_element(
                matrix_el,
                transform_ns,
                data_type_ns
            )

            comp_matrices[matrix_id] = matrix

    return comp_matrices


def parse_gate_element(
        gate_element,
        gating_namespace,
        data_type_namespace
):
    """
    This class parses a GatingML-2.0 compatible gate XML element and extracts the gate ID,
     parent gate ID, and dimensions.

    :param gate_element: gate XML element from a GatingML-2.0 document
    :param gating_namespace: XML namespace for gating elements/attributes
    :param data_type_namespace: XML namespace for data type elements/attributes
    """
    gate_id = find_attribute_value(gate_element, gating_namespace, 'id')
    parent_id = find_attribute_value(gate_element, gating_namespace, 'parent_id')

    # most gates specify dimensions in the 'dimension' tag,
    # but quad gates specify dimensions in the 'divider' tag
    div_els = gate_element.findall(
        '%s:divider' % gating_namespace,
        namespaces=gate_element.nsmap
    )

    dimensions = []  # may actually be a list of dividers

    if len(div_els) == 0:
        dim_els = gate_element.findall(
            '%s:dimension' % gating_namespace,
            namespaces=gate_element.nsmap
        )

        dimensions = []

        for dim_el in dim_els:
            dim = _parse_dimension_element(dim_el, gating_namespace, data_type_namespace)
            dimensions.append(dim)
    else:
        for div_el in div_els:
            dim = _parse_divider_element(div_el, gating_namespace, data_type_namespace)
            dimensions.append(dim)

    return gate_id, parent_id, dimensions


def _parse_dimension_element(
        dim_element,
        gating_namespace,
        data_type_namespace
):
    compensation_ref = find_attribute_value(dim_element, gating_namespace, 'compensation-ref')
    transformation_ref = find_attribute_value(dim_element, gating_namespace, 'transformation-ref')

    range_min = None
    range_max = None

    # should be 0 or only 1 'min' attribute (same for 'max')
    _min = find_attribute_value(dim_element, gating_namespace, 'min')
    _max = find_attribute_value(dim_element, gating_namespace, 'max')

    if _min is not None:
        range_min = float(_min)
    if _max is not None:
        range_max = float(_max)

    # ID be here
    fcs_dim_el = dim_element.find(
        '%s:fcs-dimension' % data_type_namespace,
        namespaces=dim_element.nsmap
    )

    # if no 'fcs-dimension' element is present, this might be a
    # 'new-dimension'  made from a transformation on other dims
    if fcs_dim_el is None:
        new_dim_el = dim_element.find(
            '%s:new-dimension' % data_type_namespace,
            namespaces=dim_element.nsmap
        )
        if new_dim_el is None:
            raise ValueError(
                "Dimension invalid: neither fcs-dimension or new-dimension "
                "tags found (line %d)" % dim_element.sourceline
            )

        # if we get here, there should be a 'transformation-ref' attribute
        ratio_xform_ref = find_attribute_value(new_dim_el, data_type_namespace, 'transformation-ref')

        if ratio_xform_ref is None:
            raise ValueError(
                "New dimensions must provide a transform reference (line %d)" % dim_element.sourceline
            )
        dimension = RatioDimension(
            ratio_xform_ref,
            compensation_ref,
            transformation_ref,
            range_min=range_min,
            range_max=range_max
        )
    else:
        dim_id = find_attribute_value(fcs_dim_el, data_type_namespace, 'name')
        if dim_id is None:
            raise ValueError(
                'Dimension name not found (line %d)' % fcs_dim_el.sourceline
            )

        dimension = Dimension(
            dim_id,
            compensation_ref,
            transformation_ref,
            range_min=range_min,
            range_max=range_max
        )

    return dimension


def _parse_divider_element(divider_element, gating_namespace, data_type_namespace):
    # Get 'id' (present in quad gate dividers)
    divider_id = find_attribute_value(divider_element, gating_namespace, 'id')

    compensation_ref = find_attribute_value(divider_element, gating_namespace, 'compensation-ref')
    transformation_ref = find_attribute_value(divider_element, gating_namespace, 'transformation-ref')

    # ID be here
    fcs_dim_el = divider_element.find(
        '%s:fcs-dimension' % data_type_namespace,
        namespaces=divider_element.nsmap
    )

    dim_id = find_attribute_value(fcs_dim_el, data_type_namespace, 'name')
    if dim_id is None:
        raise ValueError(
            'Divider dimension name not found (line %d)' % fcs_dim_el.sourceline
        )

    values = []  # quad gate dims can have multiple values

    # values in gating namespace, ok if not present
    value_els = divider_element.findall(
        '%s:value' % gating_namespace,
        namespaces=divider_element.nsmap
    )

    for value in value_els:
        values.append(float(value.text))

    divider = QuadrantDivider(divider_id, dim_id, compensation_ref, values, transformation_ref)

    return divider


def parse_vertex_element(vertex_element, gating_namespace, data_type_namespace):
    """
    This class parses a GatingML-2.0 compatible vertex XML element and returns a list of coordinates.

    :param vertex_element: vertex XML element from a GatingML-2.0 document
    :param gating_namespace: XML namespace for gating elements/attributes
    :param data_type_namespace: XML namespace for data type elements/attributes
    """
    coordinates = []

    coord_els = vertex_element.findall(
        '%s:coordinate' % gating_namespace,
        namespaces=vertex_element.nsmap
    )

    if len(coord_els) != 2:
        raise ValueError(
            'Vertex must contain 2 coordinate values (line %d)' % vertex_element.sourceline
        )

    # should be 0 or only 1 'min' attribute,
    for coord_el in coord_els:
        value = find_attribute_value(coord_el, data_type_namespace, 'value')
        if value is None:
            raise ValueError(
                'Vertex coordinate must have only 1 value (line %d)' % coord_el.sourceline
            )

        coordinates.append(float(value))

    return coordinates


def _parse_matrix_element(
    matrix_element,
    xform_namespace,
    data_type_namespace
):
    matrix_id = find_attribute_value(matrix_element, xform_namespace, 'id')
    fluorochromes = []
    detectors = []
    matrix = []

    fluoro_el = matrix_element.find(
        '%s:fluorochromes' % xform_namespace,
        namespaces=matrix_element.nsmap
    )

    fcs_dim_els = fluoro_el.findall(
        '%s:fcs-dimension' % data_type_namespace,
        namespaces=matrix_element.nsmap
    )

    for dim_el in fcs_dim_els:
        label = find_attribute_value(dim_el, data_type_namespace, 'name')

        if label is None:
            raise ValueError(
                'Dimension name not found (line %d)' % dim_el.sourceline
            )
        fluorochromes.append(label)

    detectors_el = matrix_element.find(
        '%s:detectors' % xform_namespace,
        namespaces=matrix_element.nsmap
    )

    fcs_dim_els = detectors_el.findall(
        '%s:fcs-dimension' % data_type_namespace,
        namespaces=matrix_element.nsmap
    )

    for dim_el in fcs_dim_els:
        label = find_attribute_value(dim_el, data_type_namespace, 'name')

        if label is None:
            raise ValueError(
                'Dimension name not found (line %d)' % dim_el.sourceline
            )
        detectors.append(label)

    spectrum_els = matrix_element.findall(
        '%s:spectrum' % xform_namespace,
        namespaces=matrix_element.nsmap
    )

    for spectrum_el in spectrum_els:
        matrix_row = []

        coefficient_els = spectrum_el.findall(
            '%s:coefficient' % xform_namespace,
            namespaces=matrix_element.nsmap
        )

        for co_el in coefficient_els:
            value = find_attribute_value(co_el, xform_namespace, 'value')
            if value is None:
                raise ValueError(
                    'Matrix coefficient must have only 1 value (line %d)' % co_el.sourceline
                )

            matrix_row.append(float(value))

        matrix.append(matrix_row)

    matrix = np.array(matrix)

<<<<<<< HEAD
    return matrix_id, Matrix(matrix, detectors, fluorochomes)
=======
    return Matrix(matrix_id, matrix, detectors, fluorochromes)
>>>>>>> 182a33d2


def _parse_fratio_element(fratio_element, transform_namespace, data_type_namespace):
    # f ratio transform has 3 parameters: A, B, and C
    # these are attributes of the 'fratio' element
    param_a = find_attribute_value(fratio_element, transform_namespace, 'A')
    param_b = find_attribute_value(fratio_element, transform_namespace, 'B')
    param_c = find_attribute_value(fratio_element, transform_namespace, 'C')

    if None in [param_a, param_b, param_c]:
        raise ValueError(
            "Ratio transform must provide an 'A', a 'B', and a 'C' "
            "attribute (line %d)" % fratio_element.sourceline
        )

    # convert from string to float
    param_a = float(param_a)
    param_b = float(param_b)
    param_c = float(param_c)

    fcs_dim_els = fratio_element.findall(
        '%s:fcs-dimension' % data_type_namespace,
        namespaces=fratio_element.nsmap
    )

    dim_ids = []

    for dim_el in fcs_dim_els:
        dim_id = find_attribute_value(dim_el, data_type_namespace, 'name')

        if dim_id is None:
            raise ValueError(
                'Dimension name not found (line %d)' % dim_el.sourceline
            )
        dim_ids.append(dim_id)

    xform = transforms.RatioTransform(dim_ids, param_a, param_b, param_c)

    return xform


def _parse_flog_element(flog_element, transform_namespace):
    # f log transform has 2 parameters: T and M
    # these are attributes of the 'flog' element
    param_t = find_attribute_value(flog_element, transform_namespace, 'T')
    param_m = find_attribute_value(flog_element, transform_namespace, 'M')

    if None in [param_t, param_m]:
        raise ValueError(
            "Log transform must provide an 'T' attribute (line %d)" % flog_element.sourceline
        )

    # convert string to float
    param_t = float(param_t)
    param_m = float(param_m)

    xform = transforms.LogTransform(param_t, param_m)

    return xform


def _parse_fasinh_element(fasinh_element, transform_namespace):
    # f asinh transform has 3 parameters: T, M, and A
    # these are attributes of the 'fasinh' element
    param_t = find_attribute_value(fasinh_element, transform_namespace, 'T')
    param_m = find_attribute_value(fasinh_element, transform_namespace, 'M')
    param_a = find_attribute_value(fasinh_element, transform_namespace, 'A')

    if None in [param_t, param_m, param_a]:
        raise ValueError(
            "Asinh transform must provide 'T', 'M', and 'A' attributes (line %d)" % fasinh_element.sourceline
        )

    # convert string to float
    param_t = float(param_t)
    param_m = float(param_m)
    param_a = float(param_a)

    xform = transforms.AsinhTransform(param_t, param_m, param_a)

    return xform


def _parse_hyperlog_element(hyperlog_element, transform_namespace):
    # hyperlog transform has 4 parameters: T, W, M, and A
    # these are attributes of the 'hyperlog' element
    param_t = find_attribute_value(hyperlog_element, transform_namespace, 'T')
    param_w = find_attribute_value(hyperlog_element, transform_namespace, 'W')
    param_m = find_attribute_value(hyperlog_element, transform_namespace, 'M')
    param_a = find_attribute_value(hyperlog_element, transform_namespace, 'A')

    if None in [param_t, param_w, param_m, param_a]:
        raise ValueError(
            "Hyperlog transform must provide 'T', 'W', 'M', and 'A' "
            "attributes (line %d)" % hyperlog_element.sourceline
        )

    # convert string to float
    param_t = float(param_t)
    param_w = float(param_w)
    param_m = float(param_m)
    param_a = float(param_a)

    xform = transforms.HyperlogTransform(param_t, param_w, param_m, param_a)

    return xform


def _parse_flin_element(flin_element, transform_namespace):
    # f linear transform has 2 parameters: T and A
    # these are attributes of the 'flin' element
    param_t = find_attribute_value(flin_element, transform_namespace, 'T')
    param_a = find_attribute_value(flin_element, transform_namespace, 'A')

    if None in [param_t, param_a]:
        raise ValueError(
            "Linear transform must provide 'T' and 'A' attributes (line %d)" % flin_element.sourceline
        )

    # convert string to float
    param_t = float(param_t)
    param_a = float(param_a)

    xform = transforms.LinearTransform(param_t, param_a)

    return xform


def _parse_logicle_element(logicle_element, transform_namespace):
    # logicle transform has 4 parameters: T, W, M, and A
    # these are attributes of the 'logicle' element
    param_t = find_attribute_value(logicle_element, transform_namespace, 'T')
    param_w = find_attribute_value(logicle_element, transform_namespace, 'W')
    param_m = find_attribute_value(logicle_element, transform_namespace, 'M')
    param_a = find_attribute_value(logicle_element, transform_namespace, 'A')

    if None in [param_t, param_w, param_m, param_a]:
        raise ValueError(
            "Logicle transform must provide 'T', 'W', 'M', and 'A' "
            "attributes (line %d)" % logicle_element.sourceline
        )

    # convert string to float
    param_t = float(param_t)
    param_w = float(param_w)
    param_m = float(param_m)
    param_a = float(param_a)

    xform = transforms.LogicleTransform(param_t, param_w, param_m, param_a)

    return xform


def _parse_transformation_element(transformation_element, transform_namespace, data_type_namespace):
    xform = None

    # 'transformation' wrapper tag has the transform ID, so grab that & then parse
    # the child tags. There should only be 1 child that will reveal the xform type.
    xform_id = find_attribute_value(transformation_element, transform_namespace, 'id')
    xform_child_els = transformation_element.getchildren()

    # there should only ever be 1 child tag, but we'll loop
    for xform_child_el in xform_child_els:
        # Transform type tags include:
        #   - fratio
        #   - flog
        #   - fasinh
        #   - hyperlog
        #   - flin
        #   - logicle
        xform_type = xform_child_el.tag.partition('}')[-1]

        if xform_type == 'fratio':
            xform = _parse_fratio_element(
                xform_child_el, transform_namespace, data_type_namespace
            )
        elif xform_type == 'flog':
            xform = _parse_flog_element(xform_child_el, transform_namespace)
        elif xform_type == 'fasinh':
            xform = _parse_fasinh_element(xform_child_el, transform_namespace)
        elif xform_type == 'hyperlog':
            xform = _parse_hyperlog_element(xform_child_el, transform_namespace)
        elif xform_type == 'flin':
            xform = _parse_flin_element(xform_child_el, transform_namespace)
        elif xform_type == 'logicle':
            xform = _parse_logicle_element(xform_child_el, transform_namespace)

    return xform_id, xform<|MERGE_RESOLUTION|>--- conflicted
+++ resolved
@@ -444,11 +444,7 @@
 
     matrix = np.array(matrix)
 
-<<<<<<< HEAD
-    return matrix_id, Matrix(matrix, detectors, fluorochomes)
-=======
-    return Matrix(matrix_id, matrix, detectors, fluorochromes)
->>>>>>> 182a33d2
+    return matrix_id, Matrix(matrix, detectors, fluorochromes)
 
 
 def _parse_fratio_element(fratio_element, transform_namespace, data_type_namespace):
