"""
FlowKit version
"""
<<<<<<< HEAD
__version__ = "1.1.1b0"
=======
__version__ = "1.1.1"
>>>>>>> caea1e1a
<|MERGE_RESOLUTION|>--- conflicted
+++ resolved
@@ -1,8 +1,4 @@
 """
 FlowKit version
 """
-<<<<<<< HEAD
-__version__ = "1.1.1b0"
-=======
-__version__ = "1.1.1"
->>>>>>> caea1e1a
+__version__ = "1.1.1"