--- conflicted
+++ resolved
@@ -33,13 +33,8 @@
 
 setup(
     name='FlowKit',
-<<<<<<< HEAD
-    version='0.6.2b0',
-    packages=find_packages(),
-=======
     version='0.6.2',
     packages=find_packages(exclude=["flowkit/tests/"]),
->>>>>>> a6f03e0c
     package_data={'': ['_resources/*.xsd']},
     include_package_data=True,
     description='Flow Cytometry Toolkit',
